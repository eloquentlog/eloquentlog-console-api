stages:
  - setup
  - vet
  - test
  - build

.postgresql:
  - &postgresql
    # /usr/include/postgresql is symlink to postgresql-11
    if [ ! -d ".postgresql" ]; then
      USE="readline ssl zlib server" emerge -v dev-db/postgresql:11;
      mkdir .postgresql;
      cp -R /usr/include/postgresql-11/ .postgresql/include;
      cp -R /usr/lib64/postgresql-11/ .postgresql/lib;
    else
      cp -R .postgresql/include/ /usr/include/postgresql-11;
      ln -s /usr/include/postgresql /usr/include/postgresql-11;
      ln -s /usr/include/libpq /usr/include/postgresql-11/libpq;
      cp -R .postgresql/lib/ /usr/lib64/postgresql-11;
      ln -s /usr/lib64/postgresql /usr/lib64/postgresql-11/lib64;
      rm -fr /etc/ld.so.cache
      ldconfig
    fi

.vendor:
  - &vendor
    if [ ! -d "vendor" ]; then
      cargo install cargo-vendor;
      mkdir .cargo;
      cargo vendor > .cargo/vendor;
    fi

.cache: &cache
  cache:
    key: ${CARGO_LOCK_CHECKSUM}
    paths:
      - .postgresql
      - .cargo
      - vendor

.vet-tools: &vet-tools
  image: grauwoelfchen/rust-vet-tools:nightly
  except:
    - tags

.rust: &rust
  image: grauwoelfchen/rust:nightly
  before_script:
    - *postgresql
    - rustc --version
    - cargo --version
    - mkdir -p .git/hooks
    - *vendor
  <<: *cache

update:
  stage: setup
  image: grauwoelfchen/rust-vet-tools:nightly
  variables:
    GITLAB_COM: https://gitlab.com/api/v4
    PROJECT_ID: 4765963
    API_HEADER: "PRIVATE-TOKEN: ${PRIVATE_TOKEN}"
  script:
    - curl --version
    - export VALUE=$(md5sum Cargo.lock | awk '{print $1}') &&
      curl --request PUT --header "${API_HEADER}"
      "${GITLAB_COM}/projects/${PROJECT_ID}/variables/CARGO_LOCK_CHECKSUM"
      --form "value=${VALUE}"

check:
  stage: vet
  <<: *vet-tools
  before_script:
    - rustc --version
    - cargo --version
    - mkdir -p .git/hooks
  script:
    - make vet:check

format:
  stage: vet
  <<: *vet-tools
  before_script:
    - rustc --version
    - cargo --version
    - cargo fmt --version
    - mkdir -p .git/hooks
  script:
    - make vet:format

lint:
  stage: vet
  <<: *vet-tools
  before_script:
    - *postgresql
    - rustc --version
    - cargo --version
    - cargo clippy --version
    - mkdir -p .git/hooks
    - *vendor
  script:
    - make vet:lint
  <<: *cache

test:
  stage: test
  <<: *vet-tools
  services:
    - postgres:11.2
  variables:
    ENV: test
    TEST_DATABASE_URL: "postgresql://eloquentlog:eloquentlog@postgres:5432/eloquentlog_test"
    POSTGRES_DB: eloquentlog_test
    POSTGRES_USER: eloquentlog
    POSTGRES_PASSWORD: eloquentlog
  before_script:
    - *postgresql
    - rustc --version
    - cargo --version
    - kcov --version
    - mkdir -p .git/hooks
<<<<<<< HEAD
    - *vendor
=======
    - cargo install diesel_cli --no-default-features --features postgres
    - DATABASE_URL=$TEST_DATABASE_URL diesel migration run
>>>>>>> 3d01664c
  script:
    - KCOV_PATH=/usr/bin/kcov make coverage
  after_script:
    - cat target/coverage/index.json
  <<: *cache

build-debug:
  stage: build
  <<: *rust
  script:
    - make build:debug
  only:
    - master

build-release:
  stage: build
  <<: *rust
  script:
    - make build:release
  only:
    - tags<|MERGE_RESOLUTION|>--- conflicted
+++ resolved
@@ -18,8 +18,8 @@
       ln -s /usr/include/libpq /usr/include/postgresql-11/libpq;
       cp -R .postgresql/lib/ /usr/lib64/postgresql-11;
       ln -s /usr/lib64/postgresql /usr/lib64/postgresql-11/lib64;
-      rm -fr /etc/ld.so.cache
-      ldconfig
+      rm -fr /etc/ld.so.cache;
+      ldconfig;
     fi
 
 .vendor:
@@ -119,12 +119,9 @@
     - cargo --version
     - kcov --version
     - mkdir -p .git/hooks
-<<<<<<< HEAD
-    - *vendor
-=======
     - cargo install diesel_cli --no-default-features --features postgres
     - DATABASE_URL=$TEST_DATABASE_URL diesel migration run
->>>>>>> 3d01664c
+    - *vendor
   script:
     - KCOV_PATH=/usr/bin/kcov make coverage
   after_script:
