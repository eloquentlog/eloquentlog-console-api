MIGRATION_DIRECTORY := migration

# setup -- {{{
setup\:tool:  ## Setup development tool [alias: setup]
	cargo install diesel_cli --no-default-features --features "postgres"
.PHONY: setup\:tool

setup: | setup\:tool
.PHONY: setup
# }}}

# vet -- {{{
vet\:check:  ## Check rust syntax [alias: check]
	@cargo check --all --verbose
.PHONY: vet\:check

check: | vet\:check
.PHONY: check

vet\:format:  ## Check format without changes [alias: vet:fmt, format, fmt]
	@cargo fmt --all -- --check
.PHONY: vet\:format

vet\:fmt: | vet\:format
.PHONY: vet\:fmt

format: | vet\:format
.PHONY: format

fmt: | vet\:format
.PHONY: fmt

vet\:lint:  ## Check style using clippy [alias: lint]
	@cargo clippy --all-targets
.PHONY: vet\:lint

lint: | vet\:lint
.PHONY: lint

vet\:all: | vet\:check vet\:format vet\:lint  ## Check code using all vet:xxx targets [alias: vet]
.PHONY: vet\:all

vet: | vet\:all
.PHONY: vet
# }}}

# test -- {{{
test\:unit:  ## Run unit tests
	@cargo test --lib
.PHONY: test\:unit

test\:integration:  ## Run integrations test only
	@cargo test --test integration
.PHONY: test\:integration

test\:all:  ## Run unit tests and integration tests [alias: test]
	@cargo test --tests
.PHONY: test\:all

test: | test\:all
.PHONY: test
# }}}

# coverage -- {{{
coverage:  ## Generate coverage report of unit tests only for lib using kcov [alias: cov]
	@cargo test --lib --no-run
	@./.tool/setup-kcov
	./.tool/get-covered eloquentlog_backend_api
.PHONY: coverage

cov: | coverage
.PHONY: cov
# }}}

# build -- {{{
build\:debug:  ## build debug [alias: debug]
	cargo build
.PHONY: build\:debug

build: | build\:debug
.PHONY: build

build\:release:  ## Build release
	cargo build --release
.PHONY: build\:release
# }}}

# watch -- {{{
watch:  ## Start watch process for development [alias: serve]
	@cargo watch --exec 'run' --delay 0.3 \
<<<<<<< HEAD
	  --ignore .tool/\* \
	  --ignore migrations/\*
=======
	  --ignore .tools/\* \
	  --ignore migration/\*
>>>>>>> dc8ad060
.PHONY: watch

serve: | watch
.PHONY: serve

watch\:check:  ## Start watch process for check
	@cargo watch --postpone --exec 'check --all --verbose'
.PHONY: watch\:check

watch\:fmt:  ## Start watch process for fmt
	@cargo watch --postpone --exec 'fmt --all -- --check'
.PHONY: watch\:fmt

watch\:lint:  ## Start watch process for lint
	@cargo watch --postpone --exec 'clippy --all-targets'
.PHONY: watch\:lint

watch\:test\:unit:  ## Start watch process for test:unit
	@cargo watch --postpone --exec 'test --lib'
.PHONY: watch\:test\:unit

watch\:test\:integration:  ## Start watch process for test:integration
	@cargo watch --postpone --exec 'test --test integration'
.PHONY: watch\:test\:integration

watch\:test\:all:  ## Start watch process for test:all
	@cargo watch --postpone --exec 'test --tests'
.PHONY: watch\:test

watch\:test: | watch\:test\:all
.PHONY: watch\:test
# }}}

# schema -- {{{
schema\:migration\:status:  ## List migrations
	@diesel migration list --migration-dir $(MIGRATION_DIRECTORY)
.PHONY: schema\:migration\:status

schema\:migration\:commit:  ## Run all migrations
	@diesel migration run --migration-dir $(MIGRATION_DIRECTORY)
.PHONY: schema\:migration\:commit

schema\:migration\:revert:  ## Rollback a latest migration
	@diesel migration revert --migration-dir $(MIGRATION_DIRECTORY)
.PHONY: schema\:migration\:revert
# }}}

# other utilities -- {{{
clean:  ## Tidy up
	@rm --force --recursive vendor
	@cargo clean
.PHONY: clean

help:  ## Display this message
	@grep --extended-regexp '^[0-9a-z\:\\]+: ' $(MAKEFILE_LIST) | \
	  grep --extended-regexp '  ## ' | \
	  sed --expression='s/\(\s|\(\s[0-9a-z\:\\]*\)*\)  /  /' | \
	  tr --delete \\\\ | \
	  awk 'BEGIN {FS = ":  ## "}; \
	      {printf "\033[38;05;222m%-23s\033[0m %s\n", $$1, $$2}' | \
	  sort
.PHONY: help
# }}}

.DEFAULT_GOAL = test\:all
default: test\:all<|MERGE_RESOLUTION|>--- conflicted
+++ resolved
@@ -88,13 +88,8 @@
 # watch -- {{{
 watch:  ## Start watch process for development [alias: serve]
 	@cargo watch --exec 'run' --delay 0.3 \
-<<<<<<< HEAD
 	  --ignore .tool/\* \
-	  --ignore migrations/\*
-=======
-	  --ignore .tools/\* \
 	  --ignore migration/\*
->>>>>>> dc8ad060
 .PHONY: watch
 
 serve: | watch
