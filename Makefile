<<<<<<< HEAD
toolchain ?= nightly

# setup {{{
setup\:tools:  ## Setup development tools
	cargo install diesel_cli --no-default-features --features "postgres"
	rustup component add clippy --toolchain $(toolchain) || cargo install \
	  --git https://github.com/rust-lang/rust-clippy/ \
		--force clippy
	rustup component add rustfmt --toolchain $(toolchain)
.PHONY: setup\:tools

# }}}

# vet {{{
vet\:check:  ## Check rust syntax
	cargo check --all -v
=======
# vet -- {{{
vet\:check:  ## Check rust syntax [alias: check]
	@cargo check --all -v
>>>>>>> b189c702
.PHONY: vet\:check

check: | vet\:check
.PHONY: check

vet\:format:  ## Check format without changes [alias: vet:fmt, format, fmt]
	@cargo fmt --all -- --check
.PHONY: vet\:format

vet\:fmt: | vet\:format
.PHONY: vet\:fmt

format: | vet\:format
.PHONY: format

fmt: | vet\:format
.PHONY: fmt

vet\:lint:  ## Check style using clippy [alias: lint]
	@cargo clippy --all-targets
.PHONY: vet\:lint

lint: | vet\:lint
.PHONY: lint

vet\:all: | vet\:check vet\:format vet\:lint  ## Check code using all vet:xxx targets [alias: vet]
.PHONY: vet\:all

vet: | vet\:all
.PHONY: vet
# }}}

# test -- {{{
test\:unit:  ## Run unit tests
	@cargo test --lib
.PHONY: test\:unit

test\:integration:  ## Run integrations test only
	@cargo test --test top_test --test assets_test --test errors_test
.PHONY: test\:integration

test\:all:  ## Run unit tests and integration tests [alias: test]
	@cargo test --tests
.PHONY: test\:all

test: | test\:all
.PHONY: test
# }}}

# coverage -- {{{
coverage:  ## Generate coverage report of unit tests only for lib using kcov [alias: cov]
	@cargo test --lib --no-run
	@./.tools/setup-kcov
	./.tools/get-covered eloquentlog_backend_api
.PHONY: coverage

cov: | coverage
.PHONY: cov
# }}}

# build -- {{{
build\:debug:  ## build debug [alias: debug]
	cargo build
.PHONY: build\:debug

build: | build\:debug
.PHONY: build

build\:release:  ## Build release
	cargo build --release
.PHONY: build\:release
# }}}

# other utilities -- {{{
clean:  ## Tidy up
	@cargo clean
.PHONY: clean

watch:  ## Start watch process for development
	@cargo watch -x 'run' -d 0.3
.PHONY: watch

help:  ## Display this message
	@grep -E '^[0-9a-z\:\\]+: ' $(MAKEFILE_LIST) | \
	  grep -E '  ## ' | \
	  sed -e 's/\(\s|\(\s[0-9a-z\:\\]*\)*\)  /  /' | \
	  tr -d \\\\ | \
	  awk 'BEGIN {FS = ":  ## "}; \
	      {printf "\033[38;05;222m%-17s\033[0m %s\n", $$1, $$2}' | \
	  sort
.PHONY: help
# }}}

.DEFAULT_GOAL = test\:all
default: test\:all<|MERGE_RESOLUTION|>--- conflicted
+++ resolved
@@ -1,25 +1,12 @@
-<<<<<<< HEAD
-toolchain ?= nightly
-
-# setup {{{
+# setup -- {{{
 setup\:tools:  ## Setup development tools
 	cargo install diesel_cli --no-default-features --features "postgres"
-	rustup component add clippy --toolchain $(toolchain) || cargo install \
-	  --git https://github.com/rust-lang/rust-clippy/ \
-		--force clippy
-	rustup component add rustfmt --toolchain $(toolchain)
 .PHONY: setup\:tools
-
 # }}}
 
-# vet {{{
-vet\:check:  ## Check rust syntax
-	cargo check --all -v
-=======
 # vet -- {{{
 vet\:check:  ## Check rust syntax [alias: check]
 	@cargo check --all -v
->>>>>>> b189c702
 .PHONY: vet\:check
 
 check: | vet\:check
