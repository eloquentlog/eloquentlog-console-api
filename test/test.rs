extern crate regex;

#[macro_use]
extern crate lazy_static;

extern crate chrono;
extern crate diesel;
extern crate dotenv;
extern crate parking_lot;
extern crate rocket;

extern crate eloquentlog_backend_api;

mod authentication;
mod message;
mod error;
mod registration;
mod top;

use std::panic::{self, AssertUnwindSafe};
use regex::Regex;

use diesel::prelude::*;
use diesel::PgConnection;
use parking_lot::Mutex;
use rocket::local::Client;

use eloquentlog_backend_api::server;
use eloquentlog_backend_api::db::{DbConn, Pool, init_pool};
use eloquentlog_backend_api::config::Config;

/// Formats JSON text as one line
pub fn minify(s: String) -> String {
    lazy_static! {
        static ref RE: Regex = Regex::new(r"\n\s{2}|\n|(:)\s").unwrap();
    }
    RE.replace_all(&s, "$1").to_string()
}

/// A test runner for integration tests
pub fn run_test<T>(test: T)
where T: FnOnce(Client, &PgConnection) -> () + panic::UnwindSafe {
    // NOTE:
    // For now, run tests sequencially :'(
    // The usage of transactions for the same connection between tests and
    // client (server) might fix this issue, but we use connection pool.
    // Find another way.
    lazy_static! {
        static ref DB_LOCK: Mutex<()> = Mutex::new(());
    }
    let _lock = DB_LOCK.lock();

<<<<<<< HEAD
=======
    dotenv::dotenv().ok();

>>>>>>> f4b84505
    let config = Config::from("testing").unwrap();

    // Use same connection pool between test and client
    let connection_pool = get_pool(&config);
    let conn = get_conn(&connection_pool);
    setup(&conn);

    let result = panic::catch_unwind(AssertUnwindSafe(|| {
<<<<<<< HEAD
        let server = server(&config).manage(connection_pool);
=======
        let server = server(config).manage(connection_pool);
>>>>>>> f4b84505
        let client = Client::new(server).unwrap();

        test(client, &conn)
    }));
    assert!(result.is_ok());

    teardown(&conn);
}

fn setup(conn: &PgConnection) {
    clean(conn);
}

fn teardown(conn: &PgConnection) {
    clean(conn);
}

fn clean(conn: &PgConnection) {
    let _: std::result::Result<(), diesel::result::Error> = conn
        .build_transaction()
        .serializable()
        .deferrable()
        .read_write()
        .run(|| {
            // TODO: back to TRUNCATE with ALTER TABLE for REFERENCES
            for table in ["messages", "user_emails", "users"].iter() {
                let _ = diesel::sql_query(format!("DELETE FROM {};", table))
                    .execute(conn)
                    .expect("Failed to delete");

                let _ = diesel::sql_query(format!(
                    "ALTER SEQUENCE {}_id_seq RESTART WITH 1;",
                    table
                ))
                .execute(conn)
                .expect("Failed to reset sequence");
            }
            Ok(())
        });
}

pub fn get_pool(config: &Config) -> Pool {
<<<<<<< HEAD
    init_pool(&config.database_url)
=======
    init_pool(&(config.database_url))
>>>>>>> f4b84505
}

pub fn get_conn(connection_pool: &Pool) -> DbConn {
    match connection_pool.get() {
        Ok(conn) => DbConn(conn),
        Err(e) => panic!("err: {}", e),
    }
}<|MERGE_RESOLUTION|>--- conflicted
+++ resolved
@@ -50,11 +50,6 @@
     }
     let _lock = DB_LOCK.lock();
 
-<<<<<<< HEAD
-=======
-    dotenv::dotenv().ok();
-
->>>>>>> f4b84505
     let config = Config::from("testing").unwrap();
 
     // Use same connection pool between test and client
@@ -63,11 +58,7 @@
     setup(&conn);
 
     let result = panic::catch_unwind(AssertUnwindSafe(|| {
-<<<<<<< HEAD
-        let server = server(&config).manage(connection_pool);
-=======
         let server = server(config).manage(connection_pool);
->>>>>>> f4b84505
         let client = Client::new(server).unwrap();
 
         test(client, &conn)
@@ -110,11 +101,7 @@
 }
 
 pub fn get_pool(config: &Config) -> Pool {
-<<<<<<< HEAD
     init_pool(&config.database_url)
-=======
-    init_pool(&(config.database_url))
->>>>>>> f4b84505
 }
 
 pub fn get_conn(connection_pool: &Pool) -> DbConn {
