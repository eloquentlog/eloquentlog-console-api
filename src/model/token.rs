//! Token handles encoding/decoding of raw token using Claims.
use std::fmt;

use chrono::Utc;

use model::user::User;

use jsonwebtoken::{
    Algorithm, Header, Validation, decode as decode_token, decode_header,
    encode as encode_data,
};

use model::user_email::UserEmail;

#[derive(Clone)]
pub struct TokenData {
    pub value: String, // subject

    // timestamp values
    pub granted_at: i64,
    pub expires_at: i64,
}

impl fmt::Display for TokenData {
    fn fmt(&self, fmt: &mut fmt::Formatter) -> fmt::Result {
        fmt.write_str(&self.value)?;
        Ok(())
    }
}

<<<<<<< HEAD
impl From<&User> for TokenData {
    fn from(item: &User) -> Self {
        Self {
            value: item.uuid.to_urn().to_string(),
            granted_at: Utc::now().timestamp(),
            expires_at: 0,
=======
impl From<&UserEmail> for TokenData {
    fn from(item: &UserEmail) -> Self {
        Self {
            value: item.activation_token.as_ref().unwrap().to_string(),
            granted_at: item.activation_token_granted_at.unwrap().timestamp(),
            expires_at: item.activation_token_expires_at.unwrap().timestamp(),
>>>>>>> f9f3c6ad
        }
    }
}

pub trait Claims
where Self: std::marker::Sized
{
    const ALGORITHM: Algorithm;
    const LEEWAY: i64;

    fn decode(
        token: &str, // encoded string
        issuer: &str,
        secret: &str,
    ) -> Result<Self, jsonwebtoken::errors::Error>;

    fn encode(
        data: TokenData, // contains subject
        issuer: &str,
        kei_id: &str,
        secret: &str,
    ) -> String;

    fn get_subject(&self) -> String;
}

/// ActivationClaims
#[derive(Debug, Deserialize, Serialize)]
pub struct ActivationClaims {
    pub sub: String,
    pub iat: usize,
    pub iss: String,
    pub exp: usize,
    pub nbf: usize,
}

impl Claims for ActivationClaims {
    const ALGORITHM: Algorithm = Algorithm::HS512;
    const LEEWAY: i64 = 36; // seconds

    fn decode(
        token: &str,
        issuer: &str,
        secret: &str,
    ) -> Result<Self, jsonwebtoken::errors::Error>
    {
        // self check
        let header = decode_header(&token).expect("Invalid token");
        if header.alg != Self::ALGORITHM {
            return Err(jsonwebtoken::errors::Error::from(
                jsonwebtoken::errors::ErrorKind::InvalidToken,
            ));
        }

        // TODO: validate aud
        let v = Validation {
            algorithms: vec![Self::ALGORITHM],
            iss: Some(issuer.to_string()),
            leeway: Self::LEEWAY,
            validate_exp: true,
            validate_nbf: true,

            ..Validation::default()
        };

        match decode_token::<Self>(&token, secret.as_ref(), &v) {
            Ok(v) => Ok(v.claims),
            Err(e) => Err(e),
        }
    }

    fn encode(
        data: TokenData,
        issuer: &str,
        key_id: &str,
        secret: &str,
    ) -> String
    {
        // TODO: aud
        let c = Self {
            sub: data.value,
            iat: data.granted_at as usize,
            iss: issuer.to_string(),
            exp: data.expires_at as usize,
            nbf: data.granted_at as usize,
        };

        let mut h = Header::default();
        h.alg = Self::ALGORITHM;
        h.kid = Some(key_id.to_string());

        encode_data(&h, &c, secret.as_ref()).unwrap()
    }

    fn get_subject(&self) -> String {
        self.sub.to_string()
    }
}

/// AuthorizationClaims
#[derive(Debug, Deserialize, Serialize)]
pub struct AuthorizationClaims {
    pub sub: String,
    pub iat: usize,
    pub iss: String,
    pub exp: usize,
    pub nbf: usize,
}

impl Claims for AuthorizationClaims {
    const ALGORITHM: Algorithm = Algorithm::HS256;
    const LEEWAY: i64 = 36; // seconds

    fn decode(
        token: &str,
        issuer: &str,
        secret: &str,
    ) -> Result<Self, jsonwebtoken::errors::Error>
    {
        // self check
        let header = decode_header(&token).expect("Invalid token");
        if header.alg != Self::ALGORITHM {
            return Err(jsonwebtoken::errors::Error::from(
                jsonwebtoken::errors::ErrorKind::InvalidToken,
            ));
        }

        // TODO: validate aud
        let v = Validation {
            algorithms: vec![Self::ALGORITHM],
            iss: Some(issuer.to_string()),
            leeway: Self::LEEWAY,
            validate_exp: false,
            validate_nbf: true,

            ..Validation::default()
        };

        match decode_token::<Self>(&token, secret.as_ref(), &v) {
            Ok(v) => Ok(v.claims),
            Err(e) => Err(e),
        }
    }

    fn encode(
        data: TokenData,
        issuer: &str,
        key_id: &str,
        secret: &str,
    ) -> String
    {
        // TODO: aud
        let c = Self {
            sub: data.value,
            iat: data.granted_at as usize,
            iss: issuer.to_string(),
            exp: data.expires_at as usize,
            nbf: data.granted_at as usize,
        };

        let mut h = Header::default();
        h.alg = Self::ALGORITHM;
        h.kid = Some(key_id.to_string());

        encode_data(&h, &c, secret.as_ref()).unwrap()
    }

    fn get_subject(&self) -> String {
        self.sub.to_string()
    }
}

#[cfg(test)]
mod test {
    use super::*;

    extern crate base64;
    use self::base64::decode;
    use chrono::{DateTime, Duration, TimeZone, Utc};
    use serde_json;

    use model::test::run;

    #[test]
    fn test_token_format() {
        let now = Utc::now();
        let ts = now.timestamp();

        let t = TokenData {
            value: "dummy".to_string(),
            granted_at: ts,
            expires_at: ts,
        };

        assert_eq!(format!("{}", t), "dummy");
    }

    #[test]
    fn test_activation_claims_encode() {
        let now = Utc.ymd(2019, 6, 11).and_hms(23, 19, 32);
        let data = TokenData {
            value: "dummy".to_string(),
            granted_at: now.timestamp(),
            expires_at: (now + Duration::hours(24)).timestamp(),
        };

        let token = ActivationClaims::encode(
            data.clone(),
            "issuer",
            "key_id",
            "secret",
        );

        assert_eq!(
            token,
            [
                "eyJ0eXAiOiJKV1QiLCJhbGciOiJIUzUxMiIsImtpZCI6ImtleV9pZCJ9",
                concat!(
                    "eyJzdWIiOiJkdW1teSIsImlhdCI6MTU2MDI5NTE3MiwiaXNzIjoiaXNzdW",
                    "VyIiwiZXhwIjoxNTYwMzgxNTcyLCJuYmYiOjE1NjAyOTUxNzJ9",
                ),
                concat!(
                    "sEQtl1gRn3q5YwdYboRQ9sh0YbmmzL62_wMRRbOSurHHtUFJTccPk_-YhZ",
                    "v_X8XNx0jhg9ebUUR7BYS9iHjIww",
                )
            ].join(".")
        );

        let s: Vec<&str> = token.split('.').collect();
        let body = &decode(s[1]).unwrap()[..]; // base64
        let json = String::from_utf8_lossy(body).to_string();

        let claims: ActivationClaims =
            serde_json::from_str(&json).ok().unwrap();
        assert_eq!(claims.sub, data.value);
        assert_eq!(claims.iss, "issuer");
        assert_eq!(claims.iat, 1_560_295_172);
        assert_eq!(claims.exp, claims.iat + 60 * 60 * 24); // +86400 (1560381572)
        assert_eq!(claims.nbf, 1_560_295_172);
    }

    #[test]
    fn test_activation_claims_decode_failure() {
        run(|_, config, _| {
            let tests: [(&str, &str, &str, DateTime<Utc>); 4] = [
                (
                    // expires
                    "dummy",
                    &config.activation_token_issuer,
                    &config.activation_token_secret,
                    Utc.ymd(2001, 1, 1).and_hms(10, 0, 0),
                ),
                (
                    // not before
                    "dummy",
                    &config.activation_token_issuer,
                    &config.activation_token_secret,
                    Utc::now() + Duration::hours(3),
                ),
                (
                    // wrong issuer
                    "dummy",
                    "unknown",
                    &config.activation_token_secret,
                    Utc::now(),
                ),
                (
                    // invalid secret
                    "dummy",
                    &config.activation_token_issuer,
                    "invalid",
                    Utc::now(),
                ),
            ];
            for (_, (value, issuer, secret, granted_at)) in
                tests.iter().enumerate()
            {
                let data = TokenData {
                    value: value.to_string(),
                    granted_at: granted_at.timestamp(),
                    expires_at: (*granted_at + Duration::hours(24)).timestamp(),
                };
                let token = ActivationClaims::encode(
                    data,
                    &config.activation_token_issuer,
                    &config.activation_token_key_id,
                    &config.activation_token_secret,
                );
                assert!(
                    ActivationClaims::decode(&token, issuer, secret).is_err()
                );
            }
        });
    }

    #[test]
    fn test_activation_claims_decode() {
        let granted_at = Utc::now();
        let data = TokenData {
            value: "dummy".to_string(),
            granted_at: granted_at.timestamp(),
            expires_at: (granted_at + Duration::hours(24)).timestamp(),
        };

        let token = ActivationClaims::encode(
            data.clone(),
            "issuer",
            "key_id",
            "secret",
        );

        let claims = ActivationClaims::decode(&token, "issuer", "secret")
            .ok()
            .unwrap();

        assert_eq!(claims.sub, data.value);
        assert_eq!(claims.iss, "issuer");
        assert_eq!(claims.iat, data.granted_at as usize);
        assert_eq!(claims.exp, claims.iat + 60 * 60 * 24); // +86400 (1560381572)
        assert_eq!(claims.nbf, data.granted_at as usize);
    }
}<|MERGE_RESOLUTION|>--- conflicted
+++ resolved
@@ -28,21 +28,22 @@
     }
 }
 
-<<<<<<< HEAD
 impl From<&User> for TokenData {
     fn from(item: &User) -> Self {
         Self {
             value: item.uuid.to_urn().to_string(),
             granted_at: Utc::now().timestamp(),
             expires_at: 0,
-=======
+        }
+    }
+}
+
 impl From<&UserEmail> for TokenData {
     fn from(item: &UserEmail) -> Self {
         Self {
             value: item.activation_token.as_ref().unwrap().to_string(),
             granted_at: item.activation_token_granted_at.unwrap().timestamp(),
             expires_at: item.activation_token_expires_at.unwrap().timestamp(),
->>>>>>> f9f3c6ad
         }
     }
 }
