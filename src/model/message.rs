--- conflicted
+++ resolved
@@ -27,13 +27,9 @@
     pub format: LogFormat,
     pub title: Option<String>,
     pub content: Option<String>,
-<<<<<<< HEAD
     pub stream_id: i64,
-=======
-    pub user_id: i64,
     pub agent_id: i64,
     pub agent_type: AgentType,
->>>>>>> feba9c0d
 }
 
 impl fmt::Display for NewMessage {
@@ -54,24 +50,16 @@
             format: LogFormat::TOML,
             title: None, // validation error
             content: None,
-<<<<<<< HEAD
             stream_id: 0,
-=======
-            user_id: 0,
             agent_id: 0, // validation error
             agent_type: AgentType::Client,
->>>>>>> feba9c0d
         }
     }
 }
 
 impl From<RequestData> for NewMessage {
     fn from(data: RequestData) -> Self {
-<<<<<<< HEAD
         // TODO: find stream by stream.uuid
-=======
-        // TODO: set agent_type
->>>>>>> feba9c0d
         Self {
             code: data.code,
             lang: data.lang.unwrap_or_else(|| "en".to_string()),
@@ -83,13 +71,9 @@
             ),
             title: data.title,
             content: data.content,
-<<<<<<< HEAD
             stream_id: 0,
-=======
-            user_id: 0,
             agent_id: 0,
             agent_type: AgentType::Client,
->>>>>>> feba9c0d
         }
     }
 }
@@ -115,13 +99,9 @@
     pub content: Option<String>,
     pub created_at: NaiveDateTime,
     pub updated_at: NaiveDateTime,
-<<<<<<< HEAD
     pub stream_id: i64,
-=======
-    pub user_id: i64,
     pub agent_id: i64,
     pub agent_type: AgentType,
->>>>>>> feba9c0d
 }
 
 impl Clone for Message {
@@ -275,13 +255,9 @@
                 content: None,
                 created_at: Utc.ymd(2019, 7, 7).and_hms(7, 20, 15).naive_utc(),
                 updated_at: Utc.ymd(2019, 7, 7).and_hms(7, 20, 15).naive_utc(),
-<<<<<<< HEAD
                 stream_id: 0, // dummy
-=======
-                user_id: 0, // dummy
                 agent_id: 0,
                 agent_type: AgentType::Person,
->>>>>>> feba9c0d
             }
         };
     }
@@ -313,13 +289,9 @@
                 format: LogFormat::TOML,
                 title: Some("title".to_string()),
                 content: None,
-<<<<<<< HEAD
                 stream_id: 1,
-=======
-                user_id: user.id,
                 agent_id: 1,
                 agent_type: AgentType::Person,
->>>>>>> feba9c0d
             };
             let result = Message::insert(&m, conn, logger);
             assert!(result.is_some());
