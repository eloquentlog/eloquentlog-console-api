#![feature(proc_macro_hygiene, decl_macro, custom_attribute)]

//! Eloquentlog Backend API
//!
//! This is an API for a web frontend of Eloquentlog.

#[macro_use]
extern crate accord;

extern crate bcrypt;
extern crate chrono;
extern crate dotenv;

#[macro_use]
extern crate diesel;

extern crate jsonwebtoken;

#[cfg(test)]
#[macro_use]
extern crate lazy_static;

extern crate oppgave;

#[cfg(test)]
extern crate parking_lot;

extern crate redis;
extern crate regex;

#[macro_use]
extern crate rocket;

#[macro_use]
extern crate rocket_contrib;

extern crate rocket_slog;

#[cfg(test)]
#[macro_use]
extern crate rusty_fork;

extern crate serde;
extern crate serde_json;

#[macro_use]
extern crate serde_derive;

#[macro_use(info, warn)]
extern crate slog;

extern crate sloggers;
extern crate uuid;

mod logger;
mod response;
mod request;
mod validation;
mod route;
mod schema;

pub mod config;
pub mod db;
pub mod job;
pub mod model;

use rocket::config::{Config as RocketConfig, Environment, LoggingLevel};
use rocket_slog::SlogFairing;

pub fn server(c: config::Config) -> rocket::Rocket {
    let logger = logger::get_logger(&c);

    // disable default logger
    let rocket_config = RocketConfig::build(Environment::Development)
        .log_level(LoggingLevel::Off)
        .finalize()
        .unwrap();

    rocket::custom(rocket_config)
        .mount("/", routes![route::top::index])
        .mount(
            "/_api",
            routes![
                route::authentication::login,
                route::authentication::logout,
                route::registration::register,
                route::registration::deregister,
                route::message::get,
                route::message::post,
                route::message::put,
            ],
        )
<<<<<<< HEAD
        .attach(SlogFairing::new(logger))
=======
        .manage(c)
        .attach(logger)
>>>>>>> f4b84505
        .register(catchers![
            route::error::not_found,
            route::error::unprocessable_entity,
        ])
}<|MERGE_RESOLUTION|>--- conflicted
+++ resolved
@@ -90,12 +90,8 @@
                 route::message::put,
             ],
         )
-<<<<<<< HEAD
+        .manage(c)
         .attach(SlogFairing::new(logger))
-=======
-        .manage(c)
-        .attach(logger)
->>>>>>> f4b84505
         .register(catchers![
             route::error::not_found,
             route::error::unprocessable_entity,
