--- conflicted
+++ resolved
@@ -1,13 +1,3 @@
-<<<<<<< HEAD
-extern crate dotenv;
-extern crate proctitle;
-extern crate rocket;
-extern crate rocket_slog;
-
-extern crate eloquentlog_backend_api;
-
-=======
->>>>>>> de171557
 use std::env;
 
 use dotenv::dotenv;
@@ -30,7 +20,7 @@
 }
 
 fn main() {
-    set_title(format!("eloquentlog: server"));
+    set_title("eloquentlog: server");
     let name = get_env();
 
     dotenv().ok();
