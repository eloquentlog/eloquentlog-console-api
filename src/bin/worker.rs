<<<<<<< HEAD
#![feature(rustc_private)]

extern crate dotenv;
extern crate fourche;
extern crate native_tls;
extern crate proctitle;
extern crate redis;

=======
>>>>>>> de171557
#[macro_use(error, info)]
extern crate slog;

use std::env;

use dotenv::dotenv;
use fourche::queue::Queue;
use proctitle::set_title;
use redis::Client;

use eloquentlog_backend_api::config::Config;
use eloquentlog_backend_api::db::establish_connection;
use eloquentlog_backend_api::job::Job;
use eloquentlog_backend_api::logger::get_logger;

fn get_env() -> String {
    match env::var("ENV") {
        Ok(ref v) if v == &"test".to_string() => String::from("testing"),
        Ok(v) => v.to_lowercase(),
        Err(_) => String::from("development"),
    }
}

fn main() {
    set_title("eloquentlog: worker");
    let name = get_env();

    dotenv().ok();
    let config = Config::from(name.as_str()).expect("failed to get config");

    // redis
    let client = Client::open(config.message_queue_url.as_str()).unwrap();
    let mut mq_conn = client.get_connection().unwrap();

    // postgresql
    let db_conn = establish_connection(&config);

    let logger = get_logger(&config);
    let mut queue = Queue::new("default", &mut mq_conn);
    loop {
        match queue.dequeue::<Job<String>>() {
            Ok(job) => {
                info!(
                    logger,
                    "kind: {}, args: {:?}",
                    job.kind,
                    job.args.as_slice()
                );
                job.invoke(&db_conn, &config, &logger);
            },
            Err(e) => {
                error!(logger, "err: {}", e);
                break;
            },
        }
    }
}<|MERGE_RESOLUTION|>--- conflicted
+++ resolved
@@ -1,14 +1,5 @@
-<<<<<<< HEAD
 #![feature(rustc_private)]
 
-extern crate dotenv;
-extern crate fourche;
-extern crate native_tls;
-extern crate proctitle;
-extern crate redis;
-
-=======
->>>>>>> de171557
 #[macro_use(error, info)]
 extern crate slog;
 
