table! {
    use diesel::sql_types::*;

    namespaces (id) {
        id -> Int8,
        uuid -> Uuid,
        name -> Varchar,
        description -> Nullable<VarChar>,
        streams_count -> Int8,
        archived_at -> Nullable<Timestamp>,
        created_at -> Timestamp,
        updated_at -> Timestamp,
    }
}

table! {
    use diesel::sql_types::*;

    streams (id) {
        id -> Int8,
        uuid -> Uuid,
        name -> Varchar,
        namespace_id -> Int8,
        description -> Nullable<VarChar>,
        archived_at -> Nullable<Timestamp>,
        created_at -> Timestamp,
        updated_at -> Timestamp,
    }
}

table! {
    use diesel::sql_types::*;

    use crate::model::message::{EAgentType, ELogFormat, ELogLevel};

    messages (id) {
        id -> Int8,
        code -> Nullable<Varchar>,
        lang -> Varchar,
        level -> ELogLevel,
        format -> ELogFormat,
        title -> Varchar,
        content -> Nullable<Text>,
        created_at -> Timestamp,
        updated_at -> Timestamp,
<<<<<<< HEAD
        stream_id -> Int8,
=======
        user_id -> Int8,
        agent_id -> Int8,
        agent_type -> EAgentType,
>>>>>>> feba9c0d
    }
}

table! {
    use diesel::sql_types::*;
    use diesel::pg::types::sql_types::Uuid;

    use crate::model::user::{EUserState, EUserResetPasswordState};

    users (id) {
        id -> Int8,
        uuid -> Uuid,
        name -> Nullable<Varchar>,
        username -> Varchar,
        email -> Varchar,
        password -> Bytea,
        state -> EUserState,
        reset_password_state -> EUserResetPasswordState,
        reset_password_token -> Nullable<Varchar>,
        reset_password_token_expires_at -> Nullable<Timestamp>,
        reset_password_token_granted_at -> Nullable<Timestamp>,
        created_at -> Timestamp,
        updated_at -> Timestamp,
    }
}

table! {
    use diesel::sql_types::*;

    use crate::model::user_email::{
        EUserEmailIdentificationState,
        EUserEmailRole,
    };

    user_emails (id) {
        id -> Int8,
        user_id -> Int8,
        email -> Nullable<Varchar>,
        role -> EUserEmailRole,
        identification_state -> EUserEmailIdentificationState,
        identification_token -> Nullable<Varchar>,
        identification_token_expires_at -> Nullable<Timestamp>,
        identification_token_granted_at -> Nullable<Timestamp>,
        created_at -> Timestamp,
        updated_at -> Timestamp,
    }
}

table! {
    use diesel::sql_types::*;
    use diesel::pg::types::sql_types::Uuid;

    use crate::model::access_token::{EAccessTokenState, EAgentType};

    access_tokens (id) {
        id -> Int8,
        uuid -> Uuid,
        agent_id -> Int8,
        agent_type -> EAgentType,
        name -> VarChar,
        token -> Nullable<Bytea>,
        state -> EAccessTokenState,
        revoked_at -> Nullable<Timestamp>,
        created_at -> Timestamp,
        updated_at -> Timestamp,
    }
}

joinable!(user_emails -> users (user_id));
joinable!(streams -> namespaces (namespace_id));
allow_tables_to_appear_in_same_query!(users, user_emails);
allow_tables_to_appear_in_same_query!(users, access_tokens);
allow_tables_to_appear_in_same_query!(namespaces, streams);<|MERGE_RESOLUTION|>--- conflicted
+++ resolved
@@ -43,13 +43,9 @@
         content -> Nullable<Text>,
         created_at -> Timestamp,
         updated_at -> Timestamp,
-<<<<<<< HEAD
         stream_id -> Int8,
-=======
-        user_id -> Int8,
         agent_id -> Int8,
         agent_type -> EAgentType,
->>>>>>> feba9c0d
     }
 }
 
