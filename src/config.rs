--- conflicted
+++ resolved
@@ -132,7 +132,6 @@
         assert!(result.is_ok());
     }
 
-<<<<<<< HEAD
     rusty_fork_test! {
         #[test]
         fn test_from() {
@@ -141,7 +140,9 @@
             assert!(c.is_err());
 
             // with TEST_ prefix
-            with_env_vars("TEST_DATABASE_URL,TEST_QUEUE_URL", || {
+            with_env_vars(
+                "TEST_DATABASE_URL,TEST_JWT_ISSUER,TEST_JWT_SECRET,TEST_QUEUE_URL",
+                || {
                 let c = Config::from("unknown");
                 assert!(c.is_err());
 
@@ -150,33 +151,9 @@
             });
 
             // production or development
-            with_env_vars("DATABASE_URL,QUEUE_URL", || {
+            with_env_vars("DATABASE_URL,JWT_ISSUER,JWT_SECRET,QUEUE_URL", || {
                 let c = Config::from("unknown");
                 assert!(c.is_err());
-=======
-    #[test]
-    fn test_from() {
-        // without any env vars
-        let c = Config::from("unknown");
-        assert!(c.is_err());
-
-        // with TEST_ prefix
-        with_env_vars(
-            "TEST_DATABASE_URL,TEST_JWT_ISSUER,TEST_JWT_SECRET,TEST_QUEUE_URL",
-            || {
-                let c = Config::from("unknown");
-                assert!(c.is_err());
-
-                let c = Config::from("testing");
-                assert_eq!(c.unwrap().env_name, "testing");
-            },
-        );
-
-        // production or development
-        with_env_vars("DATABASE_URL,JWT_ISSUER,JWT_SECRET,QUEUE_URL", || {
-            let c = Config::from("unknown");
-            assert!(c.is_err());
->>>>>>> f4b84505
 
                 let c = Config::from("development");
                 assert_eq!(c.unwrap().env_name, "development");
